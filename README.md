# Diidemo.hr - Croatian Events Discovery Platform

A full-stack Croatian events platform built with React (frontend), FastAPI (backend), and PostgreSQL (database).

## 🚀 Quick Start with Makefile (Recommended)

### Prerequisites
- Docker and Docker Compose installed
- 4GB+ RAM available
- Ports 80, 3000, 8000, 5432, 6379 available

### 1. Clone and Setup
```bash
git clone <repository-url>
cd kruzna-karta-hrvatska
```

### 2. One-Command Setup
```bash
# Complete setup and start (recommended)
make quick-start

# Or step by step
make env-setup
make docker-up-build
```

### 3. Alternative: Manual Docker Setup
```bash
# Copy environment template
cp .env.example .env

# Build and start all services
docker-compose up --build

# Or run in background
docker-compose up -d --build
```

### 4. Access the Application
- **Frontend**: http://localhost:3000
- **Backend API**: http://localhost:8000
- **API Documentation**: http://localhost:8000/docs
- **Database**: localhost:5432 (postgres/diidemo2024)

### 5. Docker Management
```bash
# View logs
docker-compose logs -f

# Stop services
docker-compose down

# Reset database
docker-compose down -v && docker-compose up --build
```

## 🐳 Docker Architecture

### Container Stack
```
┌─────────────────┐
│   Nginx Proxy   │ :80
├─────────────────┤
│   Frontend      │ :3000 (React + Nginx)
├─────────────────┤
│   Backend API   │ :8000 (FastAPI + Python)
├─────────────────┤
│   PostgreSQL    │ :5432 (Database)
├─────────────────┤
│   Redis         │ :6379 (Cache)
└─────────────────┘
```

### Services
- **Frontend**: React + TypeScript + Vite served by Nginx
- **Backend**: FastAPI + SQLAlchemy + Python with uv
- **Database**: PostgreSQL 15 with sample Croatian events
- **Cache**: Redis 7 for caching and task queues
- **Proxy**: Nginx reverse proxy with load balancing

## 🏗️ Project Structure

```
kruzna-karta-hrvatska/
├── frontend/                 # React + TypeScript frontend
│   ├── src/
│   │   ├── components/       # React components
│   │   ├── pages/           # Page components
│   │   ├── lib/             # Utilities and API client
│   │   └── hooks/           # Custom React hooks
│   ├── public/              # Static assets
│   └── package.json         # Frontend dependencies
├── backend/                 # FastAPI Python backend
│   ├── app/
│   │   ├── routes/          # API endpoints
│   │   ├── models/          # Database models & schemas
│   │   ├── core/            # Configuration & database
│   │   └── main.py          # FastAPI application
│   ├── scripts/             # Database setup scripts
│   ├── pyproject.toml       # Python dependencies (uv)
│   └── run.py              # Development server runner
└── package.json            # Root package.json for monorepo
```

## 🚀 Quick Start

### Prerequisites

- **Node.js** >= 18.0.0
- **Python** >= 3.11.0
- **PostgreSQL** database
- **uv** package manager for Python

#### Install uv (Python package manager)
```bash
# macOS/Linux
curl -LsSf https://astral.sh/uv/install.sh | sh

# Windows
powershell -c "irm https://astral.sh/uv/install.ps1 | iex"
```

### 1. Clone and Setup

```bash
# Clone the repository
git clone <repository-url>
cd kruzna-karta-hrvatska

# Install root dependencies (includes concurrently for running both servers)
npm install

# Setup backend and frontend dependencies
npm run setup
```

### 2. Database Setup

```bash
# 1. Create PostgreSQL database
createdb kruzna_karta_hrvatska

# 2. Copy environment files and configure
cp backend/.env.example backend/.env
cp frontend/.env.example frontend/.env

# 3. Edit backend/.env with your database credentials:
# DATABASE_URL=postgresql://username:password@localhost:5432/kruzna_karta_hrvatska

# 4. Run database setup script
npm run setup:db
```

### 3. Start Development Servers

```bash
# Start both frontend and backend simultaneously
npm run dev

# Or start individually:
npm run dev:frontend  # Frontend at http://localhost:5173
npm run dev:backend   # Backend at http://localhost:8000
```

## 📁 Detailed Structure

### Frontend (`/frontend`)
- **React 18** with TypeScript
- **Vite** for fast development and building
- **Tailwind CSS** for styling
- **shadcn/ui** component library
- **React Router** for navigation
- **React Hook Form** with Zod validation
- **Mapbox** for interactive maps

### Backend (`/backend`)
- **FastAPI** Python web framework
- **SQLAlchemy** ORM for database operations
- **Pydantic** for data validation
- **PostgreSQL** database
- **uv** for dependency management
- **Uvicorn** ASGI server

### Database Schema

The `events` table includes:
- `id` (Primary Key)
- `name` (Event name)
- `time` (Event time)
- `date` (Event date)
- `location` (Event location)
- `description` (Event description)
- `price` (Ticket price)
- `image` (Event image URL)
- `link` (Ticket/event link)
- `created_at` & `updated_at` (Timestamps)

## 🕷️ Event Scraping System

The backend includes an integrated web scraping system that automatically collects events from Croatian event websites:

### Supported Sites
- **Entrio.hr** - Croatia's leading event ticketing platform
- **Croatia.hr** - Official Croatian tourism events portal
- **InfoZagreb.hr** - Zagreb tourist board event listings
- **VisitRijeka.hr** - Rijeka tourist board events
- **VisitKarlovac.hr** - Karlovac region events and attractions
- **VisitSplit.com** - Split city events and news


### Features
- **Dual Scraping Approach**: Uses both requests/BeautifulSoup and Playwright for maximum compatibility
- **BrightData Integration**: Supports proxy scraping through BrightData for reliable data collection
- **Automatic Data Processing**: Transforms scraped data to match database schema
- **Duplicate Prevention**: Automatically detects and prevents duplicate events
- **Scheduled Tasks**: Optional automatic scraping at configurable intervals
- **Personalized Recommendations**: Suggests events based on user history

### Usage

#### Manual Scraping via API
```bash
# Quick scraping from Entrio.hr (1-3 pages)
curl -X GET "http://localhost:8000/api/scraping/entrio/quick?max_pages=2"

# Quick scraping from Croatia.hr (1-3 pages)
curl -X GET "http://localhost:8000/api/scraping/croatia/quick?max_pages=2"

# Quick scraping from InfoZagreb.hr (1-3 pages)
curl -X GET "http://localhost:8000/api/scraping/infozagreb/quick?max_pages=2"


# Quick scraping from VisitRijeka.hr (1-3 pages)
curl -X GET "http://localhost:8000/api/scraping/visitrijeka/quick?max_pages=2"

# Quick scraping from VisitKarlovac.hr (1-3 pages)
curl -X GET "http://localhost:8000/api/scraping/visitkarlovac/quick?max_pages=2"

# Quick scraping from VisitSplit.com (1-3 pages)
curl -X GET "http://localhost:8000/api/scraping/visitsplit/quick?max_pages=2"


# Full scraping from specific site (background task)
curl -X POST "http://localhost:8000/api/scraping/entrio" \
  -H "Content-Type: application/json" \
  -d '{"max_pages": 5, "use_playwright": true}'

# Full scraping from InfoZagreb.hr
curl -X POST "http://localhost:8000/api/scraping/infozagreb" \
  -H "Content-Type: application/json" \
  -d '{"max_pages": 5}'


# Full scraping from VisitRijeka.hr
curl -X POST "http://localhost:8000/api/scraping/visitrijeka" \

# Full scraping from VisitKarlovac.hr
curl -X POST "http://localhost:8000/api/scraping/visitkarlovac" \

  -H "Content-Type: application/json" \
  -d '{"max_pages": 5}'

# Full scraping from VisitSplit.com
curl -X POST "http://localhost:8000/api/scraping/visitsplit" \
  -H "Content-Type: application/json" \
  -d '{"max_pages": 5}'

# Scrape from ALL supported sites
curl -X POST "http://localhost:8000/api/scraping/all" \
  -H "Content-Type: application/json" \
  -d '{"max_pages": 3}'

# Check scraping status
curl -X GET "http://localhost:8000/api/scraping/status"
```

#### Automated Scraping
Enable in `.env`:
```env
ENABLE_SCHEDULER=true
```

**Schedules:**
- **Production**: Daily at 02:00 (10 pages per site)
- **Development**: Hourly (2 pages per site)

- **Sites**: Entrio.hr, Croatia.hr, InfoZagreb.hr and VisitRijeka.hr

- **Sites**: Entrio.hr, Croatia.hr, InfoZagreb.hr and VisitKarlovac.hr

- **Sites**: Entrio.hr, Croatia.hr, InfoZagreb.hr and VisitSplit.com


### Configuration

#### Basic Setup (No Proxy)
```env
USE_PLAYWRIGHT=true
USE_PROXY=false
```

#### With BrightData Proxy
```env
USE_PROXY=true
USE_PLAYWRIGHT=true
BRIGHTDATA_USER=your-user
BRIGHTDATA_PASSWORD=your-password
```

## 🔧 Development with Makefile

We provide a comprehensive Makefile for easy development, testing, and deployment. See [MAKEFILE.md](./MAKEFILE.md) for detailed documentation.

### Common Makefile Commands
```bash
make help            # Show all available commands
make dev             # Start development servers
make format          # Format all code
make lint            # Run linting
make test            # Run all tests
make docker-up       # Start with Docker
make clean           # Clean build artifacts
```

### Quick Development Workflow
```bash
make dev             # Start development
make format          # Format code before committing
make test            # Run tests
make health-check    # Verify everything works
```

## 🔧 Alternative: NPM Scripts

### Root Scripts
```bash
npm run dev          # Start both frontend and backend
npm run setup        # Setup all dependencies
npm run setup:db     # Initialize database with sample data
npm run build        # Build frontend for production
npm run lint         # Lint frontend code
```

### Frontend Scripts
```bash
cd frontend
npm run dev          # Start development server
npm run build        # Build for production
npm run lint         # Run ESLint
npm run preview      # Preview production build
```

### Backend Scripts
```bash
cd backend
uv run python run.py                    # Start development server
uv run uvicorn app.main:app --reload   # Alternative start method
uv run python scripts/setup_database.py # Setup database
uv run pytest                          # Run tests
```

## 🌐 API Endpoints

The backend provides RESTful API endpoints:

### Events
- `GET /api/events` - Get all events (with filtering & pagination)
- `GET /api/events/{id}` - Get specific event
- `POST /api/events` - Create new event
- `PUT /api/events/{id}` - Update event
- `DELETE /api/events/{id}` - Delete event
- `POST /api/user-events/create` - Submit a user-generated event (authentication required; new events are marked as pending until reviewed)

### Scraping
- `POST /api/scraping/entrio` - Trigger full Entrio.hr scraping
- `GET /api/scraping/entrio/quick` - Quick Entrio.hr scraping (1-3 pages)
- `POST /api/scraping/croatia` - Trigger full Croatia.hr scraping
- `GET /api/scraping/croatia/quick` - Quick Croatia.hr scraping (1-3 pages)
- `POST /api/scraping/infozagreb` - Trigger full InfoZagreb.hr scraping
- `GET /api/scraping/infozagreb/quick` - Quick InfoZagreb.hr scraping (1-3 pages)
- `POST /api/scraping/visitrijeka` - Trigger full VisitRijeka.hr scraping
- `GET /api/scraping/visitrijeka/quick` - Quick VisitRijeka.hr scraping (1-3 pages)
- `POST /api/scraping/visitkarlovac` - Trigger full VisitKarlovac.hr scraping
- `GET /api/scraping/visitkarlovac/quick` - Quick VisitKarlovac.hr scraping (1-3 pages)
- `POST /api/scraping/visitsplit` - Trigger full VisitSplit.com scraping
- `GET /api/scraping/visitsplit/quick` - Quick VisitSplit.com scraping (1-3 pages)
- `POST /api/scraping/all` - Scrape from all supported sites
- `GET /api/scraping/status` - Get scraping system status

### API Documentation
Visit http://localhost:8000/docs for interactive API documentation (Swagger UI).

## 🔐 Environment Variables

Create a `.env` file at the project root by copying `.env.example` and setting the values:

### `.env`
```env
POSTGRES_DB=kruzna_karta_hrvatska
POSTGRES_USER=postgres
POSTGRES_PASSWORD=your-postgres-password

DATABASE_URL=postgresql://postgres:${POSTGRES_PASSWORD}@postgres:5432/${POSTGRES_DB}
REDIS_URL=redis://redis:6379/0
SECRET_KEY=your-secret-key
DEBUG=true
FRONTEND_URL=http://localhost:3000

# Scraping Configuration
ENABLE_SCHEDULER=false
USE_PROXY=false
USE_PLAYWRIGHT=true
BRIGHTDATA_USER=your-brightdata-user
BRIGHTDATA_PASSWORD=your-brightdata-password

# Frontend
VITE_API_BASE_URL=http://localhost:8000/api
VITE_MAPBOX_ACCESS_TOKEN=your_mapbox_token_here
```

## 🧪 Testing

```bash
# Run backend tests
npm run test

# Run frontend tests (if configured)
cd frontend && npm test
```

## 📦 Production Deployment

### Backend
```bash
cd backend
uv run uvicorn app.main:app --host 0.0.0.0 --port 8000
```

### Frontend
```bash
cd frontend
npm run build
# Serve the dist/ directory with your preferred web server
```

### Docker Deployment

Build a single image that bundles the frontend, backend and nginx:

```bash
# Build the production image
docker build -t kruzna-karta-prod -f docker-prod/Dockerfile .

# Run the container
docker run -d -p 80:80 --env-file .env kruzna-karta-prod
```

The container exposes port `80` and serves both the API and the UI. Adjust the
`.env` file for your production settings before building the image.

Alternatively you can run the full stack with `docker compose`. This will
launch PostgreSQL, Redis and the application behind Nginx using the provided
compose definitions:

```bash
# Production stack with TLS
docker compose -f docker-compose.yml -f docker-compose.prod.yml up --build
```

For HTTPS support place your certificate files (`fullchain.pem` and
`privkey.pem`) inside the `ssl/` directory before starting the containers.

## 🛠️ Development

### Adding New Features

1. **Backend**: Add new routes in `backend/app/routes/`
2. **Frontend**: Create components in `frontend/src/components/`
3. **Database**: Update models in `backend/app/models/`

### Database Migrations

The project uses SQLAlchemy. For schema changes:

```bash
cd backend
# Create migration
uv run alembic revision --autogenerate -m "Description"
# Apply migration
uv run alembic upgrade head
```

### Adding a New Language

1. Place a new `<code>.json` file inside `frontend/src/i18n/` with your translations.
2. Add the language code to the `Language` type in `frontend/src/contexts/LanguageContext.tsx`.
3. Provide a UI option for switching to the new language.

<<<<<<< HEAD
## 💵 Platform Commission on Bookings

Every ticket purchase processed through the platform includes a small
commission fee. The percentage is configurable via the `platform_commission_rate`
setting in `.env` (default is **5%**). The backend calculates this commission
for each booking and passes the amount to Stripe during payment processing.
=======
## ⏱️ Real-Time Analytics and Anomaly Detection

The scheduler now runs a **RealTimeAnalyticsService** every minute. It processes
the latest event views and compares them with the previous hour to detect sudden
traffic spikes or abnormal bounce rates. When an anomaly is found, a
`MetricAlert` is stored and a warning is logged. Aggregated values are persisted
via `aggregate_platform_metrics` so historical reports include these events.
>>>>>>> c120db4b

## 📈 Premium Analytics for Paid Users

We plan to introduce advanced analytics and event organisation tools for organisers on a paid subscription. See [docs/premium-analytics-plan.md](docs/premium-analytics-plan.md) for details.

## 🤝 Contributing

1. Fork the repository
2. Create a feature branch
3. Make your changes
4. Run tests and linting
5. Submit a pull request

## 📄 License

This project is licensed under the MIT License.<|MERGE_RESOLUTION|>--- conflicted
+++ resolved
@@ -497,14 +497,14 @@
 2. Add the language code to the `Language` type in `frontend/src/contexts/LanguageContext.tsx`.
 3. Provide a UI option for switching to the new language.
 
-<<<<<<< HEAD
+
 ## 💵 Platform Commission on Bookings
 
 Every ticket purchase processed through the platform includes a small
 commission fee. The percentage is configurable via the `platform_commission_rate`
 setting in `.env` (default is **5%**). The backend calculates this commission
 for each booking and passes the amount to Stripe during payment processing.
-=======
+
 ## ⏱️ Real-Time Analytics and Anomaly Detection
 
 The scheduler now runs a **RealTimeAnalyticsService** every minute. It processes
@@ -512,7 +512,7 @@
 traffic spikes or abnormal bounce rates. When an anomaly is found, a
 `MetricAlert` is stored and a warning is logged. Aggregated values are persisted
 via `aggregate_platform_metrics` so historical reports include these events.
->>>>>>> c120db4b
+
 
 ## 📈 Premium Analytics for Paid Users
 
