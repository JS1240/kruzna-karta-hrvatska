--- conflicted
+++ resolved
@@ -204,11 +204,9 @@
 - **Entrio.hr** - Croatia's leading event ticketing platform
 - **Croatia.hr** - Official Croatian tourism events portal
 - **InfoZagreb.hr** - Zagreb tourist board event listings
-<<<<<<< HEAD
 - **VisitRijeka.hr** - Rijeka tourist board events
-=======
 - **VisitKarlovac.hr** - Karlovac region events and attractions
->>>>>>> 67a34572
+
 
 ### Features
 - **Dual Scraping Approach**: Uses both requests/BeautifulSoup and Playwright for maximum compatibility
@@ -230,13 +228,13 @@
 # Quick scraping from InfoZagreb.hr (1-3 pages)
 curl -X GET "http://localhost:8000/api/scraping/infozagreb/quick?max_pages=2"
 
-<<<<<<< HEAD
+
 # Quick scraping from VisitRijeka.hr (1-3 pages)
 curl -X GET "http://localhost:8000/api/scraping/visitrijeka/quick?max_pages=2"
-=======
+
 # Quick scraping from VisitKarlovac.hr (1-3 pages)
 curl -X GET "http://localhost:8000/api/scraping/visitkarlovac/quick?max_pages=2"
->>>>>>> 67a34572
+
 
 # Full scraping from specific site (background task)
 curl -X POST "http://localhost:8000/api/scraping/entrio" \
@@ -248,13 +246,13 @@
   -H "Content-Type: application/json" \
   -d '{"max_pages": 5}'
 
-<<<<<<< HEAD
+
 # Full scraping from VisitRijeka.hr
 curl -X POST "http://localhost:8000/api/scraping/visitrijeka" \
-=======
+
 # Full scraping from VisitKarlovac.hr
 curl -X POST "http://localhost:8000/api/scraping/visitkarlovac" \
->>>>>>> 67a34572
+
   -H "Content-Type: application/json" \
   -d '{"max_pages": 5}'
 
@@ -276,11 +274,11 @@
 **Schedules:**
 - **Production**: Daily at 02:00 (10 pages per site)
 - **Development**: Hourly (2 pages per site)
-<<<<<<< HEAD
+
 - **Sites**: Entrio.hr, Croatia.hr, InfoZagreb.hr and VisitRijeka.hr
-=======
+
 - **Sites**: Entrio.hr, Croatia.hr, InfoZagreb.hr and VisitKarlovac.hr
->>>>>>> 67a34572
+
 
 ### Configuration
 
@@ -368,13 +366,10 @@
 - `GET /api/scraping/croatia/quick` - Quick Croatia.hr scraping (1-3 pages)
 - `POST /api/scraping/infozagreb` - Trigger full InfoZagreb.hr scraping
 - `GET /api/scraping/infozagreb/quick` - Quick InfoZagreb.hr scraping (1-3 pages)
-<<<<<<< HEAD
 - `POST /api/scraping/visitrijeka` - Trigger full VisitRijeka.hr scraping
 - `GET /api/scraping/visitrijeka/quick` - Quick VisitRijeka.hr scraping (1-3 pages)
-=======
 - `POST /api/scraping/visitkarlovac` - Trigger full VisitKarlovac.hr scraping
 - `GET /api/scraping/visitkarlovac/quick` - Quick VisitKarlovac.hr scraping (1-3 pages)
->>>>>>> 67a34572
 - `POST /api/scraping/all` - Scrape from all supported sites
 - `GET /api/scraping/status` - Get scraping system status
 
