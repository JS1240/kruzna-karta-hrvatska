import asyncio
import logging
from typing import Any, Dict, Optional

from fastapi import APIRouter, BackgroundTasks, HTTPException, Query
from pydantic import BaseModel

logger = logging.getLogger(__name__)

from ..scraping.croatia_scraper import scrape_croatia_events
from ..scraping.enhanced_scraper import (
    run_enhanced_scraping_pipeline,
    run_single_source_enhanced_scraping,
)
from ..scraping.entrio_scraper import scrape_entrio_events
<<<<<<< HEAD
from ..scraping.infozagreb_scraper import scrape_infozagreb_events
=======
from ..scraping.ulaznice_scraper import scrape_ulaznice_events
>>>>>>> 63ec84c3

router = APIRouter(prefix="/scraping", tags=["scraping"])


class ScrapeResponse(BaseModel):
    status: str
    message: str
    scraped_events: Optional[int] = None
    saved_events: Optional[int] = None
    task_id: Optional[str] = None


class ScrapeRequest(BaseModel):
    max_pages: int = 5
    use_playwright: bool = True


class EnhancedScrapeRequest(BaseModel):
    max_pages_per_source: int = 5
    quality_threshold: float = 60.0
    enable_duplicate_detection: bool = True


class SingleSourceRequest(BaseModel):
<<<<<<< HEAD
    source: str  # "entrio", "croatia", or "infozagreb"
=======
    source: str  # "entrio", "croatia" or "ulaznice"
>>>>>>> 63ec84c3
    max_pages: int = 5
    quality_threshold: float = 60.0


async def run_scraping_task(max_pages: int, task_id: str):
    """Background task to run scraping."""
    try:
        result = await scrape_entrio_events(max_pages=max_pages)
        # In a real implementation, you'd store this result somewhere
        # accessible by task_id (Redis, database, etc.)
        logger.info(f"Scraping task {task_id} completed: {result}")
        return result
    except Exception as e:
        logger.error(f"Scraping task {task_id} failed: {e}")
        return {"status": "error", "message": str(e)}


@router.post("/entrio", response_model=ScrapeResponse)
async def scrape_entrio(request: ScrapeRequest, background_tasks: BackgroundTasks):
    """
    Trigger Entrio.hr event scraping.
    This will scrape events and save them to the database.
    """
    try:
        # For immediate execution (useful for testing)
        if request.max_pages <= 2:
            result = await scrape_entrio_events(max_pages=request.max_pages)
            return ScrapeResponse(**result)

        # For larger scraping jobs, run in background
        import uuid

        task_id = str(uuid.uuid4())

        background_tasks.add_task(
            run_scraping_task, max_pages=request.max_pages, task_id=task_id
        )

        return ScrapeResponse(
            status="accepted",
            message=f"Scraping task started in background for {request.max_pages} pages",
            task_id=task_id,
        )

    except Exception as e:
        raise HTTPException(
            status_code=500, detail=f"Failed to start scraping: {str(e)}"
        )


@router.get("/entrio/quick", response_model=ScrapeResponse)
async def quick_scrape_entrio(
    max_pages: int = Query(
        1, ge=1, le=3, description="Number of pages to scrape (1-3 for quick scraping)"
    )
):
    """
    Quick Entrio.hr event scraping for immediate results.
    Limited to 3 pages maximum for fast response.
    """
    try:
        result = await scrape_entrio_events(max_pages=max_pages)
        return ScrapeResponse(**result)

    except Exception as e:
        raise HTTPException(status_code=500, detail=f"Scraping failed: {str(e)}")


@router.post("/ulaznice", response_model=ScrapeResponse)
async def scrape_ulaznice(request: ScrapeRequest, background_tasks: BackgroundTasks):
    """Trigger Ulaznice.hr event scraping."""
    try:
        if request.max_pages <= 2:
            result = await scrape_ulaznice_events(max_pages=request.max_pages)
            return ScrapeResponse(**result)

        import uuid

        task_id = str(uuid.uuid4())

        async def run_ulaznice_task():
            return await scrape_ulaznice_events(max_pages=request.max_pages)

        background_tasks.add_task(run_ulaznice_task)

        return ScrapeResponse(
            status="accepted",
            message=f"Ulaznice.hr scraping task started in background for {request.max_pages} pages",
            task_id=task_id,
        )
    except Exception as e:
        raise HTTPException(
            status_code=500, detail=f"Failed to start Ulaznice.hr scraping: {str(e)}"
        )


@router.get("/ulaznice/quick", response_model=ScrapeResponse)
async def quick_scrape_ulaznice(
    max_pages: int = Query(
        1, ge=1, le=3, description="Number of pages to scrape (1-3 for quick scraping)"
    )
):
    """Quick Ulaznice.hr scraping for immediate results."""
    try:
        result = await scrape_ulaznice_events(max_pages=max_pages)
        return ScrapeResponse(**result)
    except Exception as e:
        raise HTTPException(
            status_code=500, detail=f"Ulaznice.hr scraping failed: {str(e)}"
        )


@router.post("/croatia", response_model=ScrapeResponse)
async def scrape_croatia(request: ScrapeRequest, background_tasks: BackgroundTasks):
    """
    Trigger Croatia.hr event scraping.
    This will scrape events from https://croatia.hr/hr-hr/dogadanja and save them to the database.
    """
    try:
        # For immediate execution (useful for testing)
        if request.max_pages <= 2:
            result = await scrape_croatia_events(max_pages=request.max_pages)
            return ScrapeResponse(**result)

        # For larger scraping jobs, run in background
        import uuid

        task_id = str(uuid.uuid4())

        async def run_croatia_scraping_task():
            return await scrape_croatia_events(max_pages=request.max_pages)

        background_tasks.add_task(run_croatia_scraping_task)

        return ScrapeResponse(
            status="accepted",
            message=f"Croatia.hr scraping task started in background for {request.max_pages} pages",
            task_id=task_id,
        )

    except Exception as e:
        raise HTTPException(
            status_code=500, detail=f"Failed to start Croatia.hr scraping: {str(e)}"
        )


@router.get("/croatia/quick", response_model=ScrapeResponse)
async def quick_scrape_croatia(
    max_pages: int = Query(
        1, ge=1, le=3, description="Number of pages to scrape (1-3 for quick scraping)"
    )
):
    """
    Quick Croatia.hr event scraping for immediate results.
    Limited to 3 pages maximum for fast response.
    """
    try:
        result = await scrape_croatia_events(max_pages=max_pages)
        return ScrapeResponse(**result)

    except Exception as e:
        raise HTTPException(
            status_code=500, detail=f"Croatia.hr scraping failed: {str(e)}"
        )


@router.post("/infozagreb", response_model=ScrapeResponse)
async def scrape_infozagreb(request: ScrapeRequest, background_tasks: BackgroundTasks):
    """Trigger InfoZagreb.hr event scraping."""
    try:
        if request.max_pages <= 2:
            result = await scrape_infozagreb_events(max_pages=request.max_pages)
            return ScrapeResponse(**result)

        import uuid

        task_id = str(uuid.uuid4())

        async def run_info_scrape():
            return await scrape_infozagreb_events(max_pages=request.max_pages)

        background_tasks.add_task(run_info_scrape)

        return ScrapeResponse(
            status="accepted",
            message=f"InfoZagreb scraping task started in background for {request.max_pages} pages",
            task_id=task_id,
        )

    except Exception as e:
        raise HTTPException(status_code=500, detail=f"Failed to start InfoZagreb scraping: {str(e)}")


@router.get("/infozagreb/quick", response_model=ScrapeResponse)
async def quick_scrape_infozagreb(
    max_pages: int = Query(1, ge=1, le=3, description="Number of pages to scrape (1-3 for quick scraping)")
):
    """Quick InfoZagreb.hr scraping."""
    try:
        result = await scrape_infozagreb_events(max_pages=max_pages)
        return ScrapeResponse(**result)
    except Exception as e:
        raise HTTPException(status_code=500, detail=f"InfoZagreb scraping failed: {str(e)}")


@router.post("/all", response_model=ScrapeResponse)
async def scrape_all_sites(request: ScrapeRequest, background_tasks: BackgroundTasks):
    """
    Trigger scraping from all supported sites (Entrio.hr, Croatia.hr and Ulaznice.hr).
    This will scrape events from all sites and save them to the database.
    """
    try:
        import uuid

        task_id = str(uuid.uuid4())

        async def run_all_scraping_tasks():
            results = []
            try:
                # Scrape Entrio.hr
                entrio_result = await scrape_entrio_events(max_pages=request.max_pages)
                results.append(("Entrio.hr", entrio_result))

                # Scrape Croatia.hr
                croatia_result = await scrape_croatia_events(
                    max_pages=request.max_pages
                )
                results.append(("Croatia.hr", croatia_result))

<<<<<<< HEAD
                # Scrape InfoZagreb.hr
                info_result = await scrape_infozagreb_events(
                    max_pages=request.max_pages
                )
                results.append(("InfoZagreb.hr", info_result))
=======
                # Scrape Ulaznice.hr
                ulaznice_result = await scrape_ulaznice_events(
                    max_pages=request.max_pages
                )
                results.append(("Ulaznice.hr", ulaznice_result))
>>>>>>> 63ec84c3

                # Combine results
                total_scraped = sum(
                    result[1].get("scraped_events", 0) for result in results
                )
                total_saved = sum(
                    result[1].get("saved_events", 0) for result in results
                )

                return {
                    "status": "success",
                    "scraped_events": total_scraped,
                    "saved_events": total_saved,
                    "message": f"Scraped from all sites: {total_scraped} events total, {total_saved} new events saved",
                    "details": {site: result for site, result in results},
                }
            except Exception as e:
                return {
                    "status": "error",
                    "message": f"Multi-site scraping failed: {str(e)}",
                    "details": results,
                }

        # For small requests, run immediately
        if request.max_pages <= 2:
            result = await run_all_scraping_tasks()
            return ScrapeResponse(**result)

        # For larger requests, run in background
        background_tasks.add_task(run_all_scraping_tasks)

        return ScrapeResponse(
            status="accepted",
            message=f"Multi-site scraping task started for {request.max_pages} pages per site",
            task_id=task_id,
        )

    except Exception as e:
        raise HTTPException(
            status_code=500, detail=f"Failed to start multi-site scraping: {str(e)}"
        )


@router.get("/status")
async def scraping_status():
    """Get scraping system status and configuration."""
    import os

    config = {
        "use_proxy": os.getenv("USE_PROXY", "0") == "1",
        "use_playwright": os.getenv("USE_PLAYWRIGHT", "1") == "1",
        "use_scraping_browser": os.getenv("USE_SCRAPING_BROWSER", "0") == "1",
        "brightdata_configured": bool(os.getenv("BRIGHTDATA_USER"))
        and bool(os.getenv("BRIGHTDATA_PASSWORD")),
    }

    return {
        "status": "operational",
        "config": config,
<<<<<<< HEAD
        "supported_sites": ["entrio.hr", "croatia.hr", "infozagreb.hr"],
=======
        "supported_sites": ["entrio.hr", "croatia.hr", "ulaznice.hr"],
>>>>>>> 63ec84c3
        "endpoints": {
            "POST /scraping/entrio": "Entrio.hr full scraping with background processing",
            "GET /scraping/entrio/quick": "Entrio.hr quick scraping (1-3 pages)",
            "POST /scraping/croatia": "Croatia.hr full scraping with background processing",
            "GET /scraping/croatia/quick": "Croatia.hr quick scraping (1-3 pages)",
<<<<<<< HEAD
            "POST /scraping/infozagreb": "InfoZagreb.hr full scraping with background processing",
            "GET /scraping/infozagreb/quick": "InfoZagreb.hr quick scraping (1-3 pages)",
=======
            "POST /scraping/ulaznice": "Ulaznice.hr full scraping with background processing",
            "GET /scraping/ulaznice/quick": "Ulaznice.hr quick scraping (1-3 pages)",
>>>>>>> 63ec84c3
            "POST /scraping/all": "Scrape all supported sites",
            "POST /scraping/enhanced/pipeline": "Enhanced scraping pipeline with quality validation",
            "POST /scraping/enhanced/single": "Enhanced single source scraping",
            "GET /scraping/status": "System status",
        },
    }


# Enhanced Scraping Endpoints with Quality Validation


@router.post("/enhanced/pipeline")
async def enhanced_scraping_pipeline(
    request: EnhancedScrapeRequest, background_tasks: BackgroundTasks
):
    """
    Enhanced scraping pipeline with comprehensive quality validation and duplicate detection.

    This endpoint runs the full enhanced pipeline that includes:
<<<<<<< HEAD
    - Multi-source scraping (Entrio.hr + Croatia.hr + InfoZagreb.hr)
=======
    - Multi-source scraping (Entrio.hr + Croatia.hr + Ulaznice.hr)
>>>>>>> 63ec84c3
    - Data quality validation with configurable thresholds
    - Advanced duplicate detection (batch + database)
    - Comprehensive performance reporting
    - Smart data cleaning and normalization
    """
    try:
        import uuid

        task_id = str(uuid.uuid4())

        # For small requests, run immediately and return full results
        if request.max_pages_per_source <= 2:
            result = await run_enhanced_scraping_pipeline(
                max_pages_per_source=request.max_pages_per_source,
                quality_threshold=request.quality_threshold,
            )

            # Extract summary for response
            summary = result.get("combined_results", {}).get("processing_summary", {})
            performance = result.get("performance_analysis", {}).get(
                "performance_metrics", {}
            )

            return {
                "status": "completed",
                "task_id": task_id,
                "message": "Enhanced scraping pipeline completed",
                "scraped_events": performance.get("total_events_scraped", 0),
                "saved_events": performance.get("total_events_saved", 0),
                "success_rate": (
                    summary.get("final_processable_count", 0)
                    / summary.get("original_count", 1)
                    * 100
                    if summary.get("original_count", 0) > 0
                    else 0
                ),
                "quality_threshold": request.quality_threshold,
                "processing_time": result.get("total_processing_time", 0),
                "detailed_results": result,
            }

        # For larger requests, run in background
        async def run_enhanced_background_task():
            try:
                result = await run_enhanced_scraping_pipeline(
                    max_pages_per_source=request.max_pages_per_source,
                    quality_threshold=request.quality_threshold,
                )
                logger.info(f"Enhanced scraping task {task_id} completed successfully")
                logger.info(
                    result.get("performance_report", "No performance report available")
                )
                return result
            except Exception as e:
                logger.error(f"Enhanced scraping task {task_id} failed: {e}")
                return {"status": "error", "message": str(e), "task_id": task_id}

        background_tasks.add_task(run_enhanced_background_task)

        return {
            "status": "accepted",
            "task_id": task_id,
            "message": f"Enhanced scraping pipeline started in background for {request.max_pages_per_source} pages per source",
            "quality_threshold": request.quality_threshold,
            "duplicate_detection": request.enable_duplicate_detection,
            "estimated_time": f"{request.max_pages_per_source * 2 * 10}s",  # Rough estimate
        }

    except Exception as e:
        raise HTTPException(
            status_code=500,
            detail=f"Failed to start enhanced scraping pipeline: {str(e)}",
        )


@router.post("/enhanced/single")
async def enhanced_single_source_scraping(
    request: SingleSourceRequest, background_tasks: BackgroundTasks
):
    """
    Enhanced single-source scraping with quality validation.

    Scrape from a single source (entrio, croatia, or infozagreb) with full quality pipeline:
    - Advanced data validation and cleaning
    - Duplicate detection against existing database
    - Quality scoring and filtering
    - Detailed performance metrics
    """
    try:
<<<<<<< HEAD
        if request.source.lower() not in ["entrio", "croatia", "infozagreb"]:
            raise HTTPException(
                status_code=400, detail="Source must be 'entrio', 'croatia', or 'infozagreb'"
=======
        if request.source.lower() not in ["entrio", "croatia", "ulaznice"]:
            raise HTTPException(
                status_code=400,
                detail="Source must be 'entrio', 'croatia' or 'ulaznice'",
>>>>>>> 63ec84c3
            )

        import uuid

        task_id = str(uuid.uuid4())

        # For small requests, run immediately
        if request.max_pages <= 3:
            result = await run_single_source_enhanced_scraping(
                source=request.source,
                max_pages=request.max_pages,
                quality_threshold=request.quality_threshold,
            )

            # Extract key metrics for response
            scraping_results = result.get("scraping_results", {})
            summary = scraping_results.get("processing_summary", {})

            return {
                "status": result.get("status", "completed"),
                "task_id": task_id,
                "source": request.source,
                "message": f"Enhanced {request.source} scraping completed",
                "scraped_events": summary.get("original_count", 0),
                "saved_events": result.get("events_saved", 0),
                "quality_threshold": request.quality_threshold,
                "processing_time": result.get("total_duration", 0),
                "detailed_results": result,
            }

        # For larger requests, run in background
        async def run_single_source_background_task():
            try:
                result = await run_single_source_enhanced_scraping(
                    source=request.source,
                    max_pages=request.max_pages,
                    quality_threshold=request.quality_threshold,
                )
                logger.info(
                    f"Enhanced {request.source} scraping task {task_id} completed"
                )
                return result
            except Exception as e:
                logger.error(
                    f"Enhanced {request.source} scraping task {task_id} failed: {e}"
                )
                return {"status": "error", "message": str(e), "task_id": task_id}

        background_tasks.add_task(run_single_source_background_task)

        return {
            "status": "accepted",
            "task_id": task_id,
            "source": request.source,
            "message": f"Enhanced {request.source} scraping started in background for {request.max_pages} pages",
            "quality_threshold": request.quality_threshold,
            "estimated_time": f"{request.max_pages * 10}s",  # Rough estimate
        }

    except Exception as e:
        raise HTTPException(
            status_code=500,
            detail=f"Failed to start enhanced {request.source} scraping: {str(e)}",
        )


@router.get("/enhanced/demo")
async def enhanced_scraping_demo(
    source: str = Query("entrio", description="Source to demo (entrio or croatia)"),
    max_pages: int = Query(1, ge=1, le=2, description="Number of pages (1-2 for demo)"),
):
    """
    Demo endpoint for enhanced scraping pipeline.

    This endpoint demonstrates the enhanced scraping capabilities with:
    - Real-time quality validation
    - Duplicate detection
    - Performance metrics
    - Detailed quality report
    """
    try:
        if source.lower() not in ["entrio", "croatia", "ulaznice"]:
            raise HTTPException(
                status_code=400,
                detail="Source must be 'entrio', 'croatia' or 'ulaznice'",
            )

        logger.info(f"Starting enhanced scraping demo for {source} ({max_pages} pages)")

        result = await run_single_source_enhanced_scraping(
            source=source,
            max_pages=max_pages,
            quality_threshold=50.0,  # Lower threshold for demo
        )

        # Extract comprehensive demo information
        scraping_results = result.get("scraping_results", {})
        quality_report = scraping_results.get("quality_report", {})

        demo_response = {
            "demo_info": {
                "source": source,
                "pages_scraped": max_pages,
                "quality_threshold": 50.0,
                "processing_time": result.get("total_duration", 0),
            },
            "scraping_summary": scraping_results.get("processing_summary", {}),
            "quality_metrics": quality_report.get("quality_metrics", {}),
            "duplicate_analysis": quality_report.get("duplicate_analysis", {}),
            "recommendations": quality_report.get("recommendations", []),
            "performance_insights": {
                "events_per_second": 0,
                "quality_score_avg": quality_report.get("quality_metrics", {}).get(
                    "average_quality_score", 0
                ),
                "success_rate": quality_report.get("success_rate", 0),
            },
        }

        # Calculate events per second
        if result.get("total_duration", 0) > 0:
            original_count = scraping_results.get("processing_summary", {}).get(
                "original_count", 0
            )
            demo_response["performance_insights"]["events_per_second"] = round(
                original_count / result["total_duration"], 2
            )

        return demo_response

    except Exception as e:
        raise HTTPException(
            status_code=500, detail=f"Enhanced scraping demo failed: {str(e)}"
        )<|MERGE_RESOLUTION|>--- conflicted
+++ resolved
@@ -13,11 +13,8 @@
     run_single_source_enhanced_scraping,
 )
 from ..scraping.entrio_scraper import scrape_entrio_events
-<<<<<<< HEAD
 from ..scraping.infozagreb_scraper import scrape_infozagreb_events
-=======
 from ..scraping.ulaznice_scraper import scrape_ulaznice_events
->>>>>>> 63ec84c3
 
 router = APIRouter(prefix="/scraping", tags=["scraping"])
 
@@ -42,11 +39,8 @@
 
 
 class SingleSourceRequest(BaseModel):
-<<<<<<< HEAD
-    source: str  # "entrio", "croatia", or "infozagreb"
-=======
-    source: str  # "entrio", "croatia" or "ulaznice"
->>>>>>> 63ec84c3
+    source: str  # "entrio", "croatia" or "ulaznice" or "info zagreb"
+
     max_pages: int = 5
     quality_threshold: float = 60.0
 
@@ -276,19 +270,18 @@
                 )
                 results.append(("Croatia.hr", croatia_result))
 
-<<<<<<< HEAD
+
                 # Scrape InfoZagreb.hr
                 info_result = await scrape_infozagreb_events(
                     max_pages=request.max_pages
                 )
                 results.append(("InfoZagreb.hr", info_result))
-=======
+
                 # Scrape Ulaznice.hr
                 ulaznice_result = await scrape_ulaznice_events(
                     max_pages=request.max_pages
                 )
                 results.append(("Ulaznice.hr", ulaznice_result))
->>>>>>> 63ec84c3
 
                 # Combine results
                 total_scraped = sum(
@@ -348,23 +341,16 @@
     return {
         "status": "operational",
         "config": config,
-<<<<<<< HEAD
-        "supported_sites": ["entrio.hr", "croatia.hr", "infozagreb.hr"],
-=======
-        "supported_sites": ["entrio.hr", "croatia.hr", "ulaznice.hr"],
->>>>>>> 63ec84c3
+        "supported_sites": ["entrio.hr", "croatia.hr", "ulaznice.hr", "infozagreb.hr"],
         "endpoints": {
             "POST /scraping/entrio": "Entrio.hr full scraping with background processing",
             "GET /scraping/entrio/quick": "Entrio.hr quick scraping (1-3 pages)",
             "POST /scraping/croatia": "Croatia.hr full scraping with background processing",
             "GET /scraping/croatia/quick": "Croatia.hr quick scraping (1-3 pages)",
-<<<<<<< HEAD
             "POST /scraping/infozagreb": "InfoZagreb.hr full scraping with background processing",
             "GET /scraping/infozagreb/quick": "InfoZagreb.hr quick scraping (1-3 pages)",
-=======
             "POST /scraping/ulaznice": "Ulaznice.hr full scraping with background processing",
             "GET /scraping/ulaznice/quick": "Ulaznice.hr quick scraping (1-3 pages)",
->>>>>>> 63ec84c3
             "POST /scraping/all": "Scrape all supported sites",
             "POST /scraping/enhanced/pipeline": "Enhanced scraping pipeline with quality validation",
             "POST /scraping/enhanced/single": "Enhanced single source scraping",
@@ -384,11 +370,7 @@
     Enhanced scraping pipeline with comprehensive quality validation and duplicate detection.
 
     This endpoint runs the full enhanced pipeline that includes:
-<<<<<<< HEAD
-    - Multi-source scraping (Entrio.hr + Croatia.hr + InfoZagreb.hr)
-=======
-    - Multi-source scraping (Entrio.hr + Croatia.hr + Ulaznice.hr)
->>>>>>> 63ec84c3
+    - Multi-source scraping (Entrio.hr + Croatia.hr + Ulaznice.hr + InfoZagreb.hr)
     - Data quality validation with configurable thresholds
     - Advanced duplicate detection (batch + database)
     - Comprehensive performance reporting
@@ -478,16 +460,10 @@
     - Detailed performance metrics
     """
     try:
-<<<<<<< HEAD
-        if request.source.lower() not in ["entrio", "croatia", "infozagreb"]:
-            raise HTTPException(
-                status_code=400, detail="Source must be 'entrio', 'croatia', or 'infozagreb'"
-=======
-        if request.source.lower() not in ["entrio", "croatia", "ulaznice"]:
+        if request.source.lower() not in ["entrio", "croatia", "ulaznice", "infozagreb"]:
             raise HTTPException(
                 status_code=400,
-                detail="Source must be 'entrio', 'croatia' or 'ulaznice'",
->>>>>>> 63ec84c3
+                detail="Source must be 'entrio', 'croatia', 'ulaznice' or 'infozagreb'"
             )
 
         import uuid
