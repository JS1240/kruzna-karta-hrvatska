import asyncio
import logging
from typing import Any, Dict, Optional

from fastapi import APIRouter, BackgroundTasks, HTTPException, Query
from pydantic import BaseModel

logger = logging.getLogger(__name__)

from ..scraping.croatia_scraper import scrape_croatia_events
from ..scraping.enhanced_scraper import (
    run_enhanced_scraping_pipeline,
    run_single_source_enhanced_scraping,
)
from ..scraping.entrio_scraper import scrape_entrio_events
from ..scraping.infozagreb_scraper import scrape_infozagreb_events
from ..scraping.ulaznice_scraper import scrape_ulaznice_events
<<<<<<< HEAD
from ..scraping.visitrijeka_scraper import scrape_visitrijeka_events
=======
from ..scraping.vukovar_scraper import scrape_vukovar_events
from ..scraping.visitkarlovac_scraper import scrape_visitkarlovac_events

>>>>>>> 67a34572

router = APIRouter(prefix="/scraping", tags=["scraping"])


class ScrapeResponse(BaseModel):
    status: str
    message: str
    scraped_events: Optional[int] = None
    saved_events: Optional[int] = None
    task_id: Optional[str] = None


class ScrapeRequest(BaseModel):
    max_pages: int = 5
    use_playwright: bool = True


class EnhancedScrapeRequest(BaseModel):
    max_pages_per_source: int = 5
    quality_threshold: float = 60.0
    enable_duplicate_detection: bool = True


class SingleSourceRequest(BaseModel):
<<<<<<< HEAD
    source: str  # "entrio", "croatia", "ulaznice", "infozagreb" or "visitrijeka"
=======
    source: str  # "entrio", "croatia", "ulaznice", "infozagreb" or "vukovar"
>>>>>>> 67a34572

    max_pages: int = 5
    quality_threshold: float = 60.0


async def run_scraping_task(max_pages: int, task_id: str):
    """Background task to run scraping."""
    try:
        result = await scrape_entrio_events(max_pages=max_pages)
        # In a real implementation, you'd store this result somewhere
        # accessible by task_id (Redis, database, etc.)
        logger.info(f"Scraping task {task_id} completed: {result}")
        return result
    except Exception as e:
        logger.error(f"Scraping task {task_id} failed: {e}")
        return {"status": "error", "message": str(e)}


@router.post("/entrio", response_model=ScrapeResponse)
async def scrape_entrio(request: ScrapeRequest, background_tasks: BackgroundTasks):
    """
    Trigger Entrio.hr event scraping.
    This will scrape events and save them to the database.
    """
    try:
        # For immediate execution (useful for testing)
        if request.max_pages <= 2:
            result = await scrape_entrio_events(max_pages=request.max_pages)
            return ScrapeResponse(**result)

        # For larger scraping jobs, run in background
        import uuid

        task_id = str(uuid.uuid4())

        background_tasks.add_task(
            run_scraping_task, max_pages=request.max_pages, task_id=task_id
        )

        return ScrapeResponse(
            status="accepted",
            message=f"Scraping task started in background for {request.max_pages} pages",
            task_id=task_id,
        )

    except Exception as e:
        raise HTTPException(
            status_code=500, detail=f"Failed to start scraping: {str(e)}"
        )


@router.get("/entrio/quick", response_model=ScrapeResponse)
async def quick_scrape_entrio(
    max_pages: int = Query(
        1, ge=1, le=3, description="Number of pages to scrape (1-3 for quick scraping)"
    )
):
    """
    Quick Entrio.hr event scraping for immediate results.
    Limited to 3 pages maximum for fast response.
    """
    try:
        result = await scrape_entrio_events(max_pages=max_pages)
        return ScrapeResponse(**result)

    except Exception as e:
        raise HTTPException(status_code=500, detail=f"Scraping failed: {str(e)}")


@router.post("/ulaznice", response_model=ScrapeResponse)
async def scrape_ulaznice(request: ScrapeRequest, background_tasks: BackgroundTasks):
    """Trigger Ulaznice.hr event scraping."""
    try:
        if request.max_pages <= 2:
            result = await scrape_ulaznice_events(max_pages=request.max_pages)
            return ScrapeResponse(**result)

        import uuid

        task_id = str(uuid.uuid4())

        async def run_ulaznice_task():
            return await scrape_ulaznice_events(max_pages=request.max_pages)

        background_tasks.add_task(run_ulaznice_task)

        return ScrapeResponse(
            status="accepted",
            message=f"Ulaznice.hr scraping task started in background for {request.max_pages} pages",
            task_id=task_id,
        )
    except Exception as e:
        raise HTTPException(
            status_code=500, detail=f"Failed to start Ulaznice.hr scraping: {str(e)}"
        )


@router.get("/ulaznice/quick", response_model=ScrapeResponse)
async def quick_scrape_ulaznice(
    max_pages: int = Query(
        1, ge=1, le=3, description="Number of pages to scrape (1-3 for quick scraping)"
    )
):
    """Quick Ulaznice.hr scraping for immediate results."""
    try:
        result = await scrape_ulaznice_events(max_pages=max_pages)
        return ScrapeResponse(**result)
    except Exception as e:
        raise HTTPException(
            status_code=500, detail=f"Ulaznice.hr scraping failed: {str(e)}"
        )


@router.post("/croatia", response_model=ScrapeResponse)
async def scrape_croatia(request: ScrapeRequest, background_tasks: BackgroundTasks):
    """
    Trigger Croatia.hr event scraping.
    This will scrape events from https://croatia.hr/hr-hr/dogadanja and save them to the database.
    """
    try:
        # For immediate execution (useful for testing)
        if request.max_pages <= 2:
            result = await scrape_croatia_events(max_pages=request.max_pages)
            return ScrapeResponse(**result)

        # For larger scraping jobs, run in background
        import uuid

        task_id = str(uuid.uuid4())

        async def run_croatia_scraping_task():
            return await scrape_croatia_events(max_pages=request.max_pages)

        background_tasks.add_task(run_croatia_scraping_task)

        return ScrapeResponse(
            status="accepted",
            message=f"Croatia.hr scraping task started in background for {request.max_pages} pages",
            task_id=task_id,
        )

    except Exception as e:
        raise HTTPException(
            status_code=500, detail=f"Failed to start Croatia.hr scraping: {str(e)}"
        )


@router.get("/croatia/quick", response_model=ScrapeResponse)
async def quick_scrape_croatia(
    max_pages: int = Query(
        1, ge=1, le=3, description="Number of pages to scrape (1-3 for quick scraping)"
    )
):
    """
    Quick Croatia.hr event scraping for immediate results.
    Limited to 3 pages maximum for fast response.
    """
    try:
        result = await scrape_croatia_events(max_pages=max_pages)
        return ScrapeResponse(**result)

    except Exception as e:
        raise HTTPException(
            status_code=500, detail=f"Croatia.hr scraping failed: {str(e)}"
        )


@router.post("/infozagreb", response_model=ScrapeResponse)
async def scrape_infozagreb(request: ScrapeRequest, background_tasks: BackgroundTasks):
    """Trigger InfoZagreb.hr event scraping."""
    try:
        if request.max_pages <= 2:
            result = await scrape_infozagreb_events(max_pages=request.max_pages)
            return ScrapeResponse(**result)

        import uuid

        task_id = str(uuid.uuid4())

        async def run_info_scrape():
            return await scrape_infozagreb_events(max_pages=request.max_pages)

        background_tasks.add_task(run_info_scrape)

        return ScrapeResponse(
            status="accepted",
            message=f"InfoZagreb scraping task started in background for {request.max_pages} pages",
            task_id=task_id,
        )

    except Exception as e:
        raise HTTPException(status_code=500, detail=f"Failed to start InfoZagreb scraping: {str(e)}")


@router.post("/vukovar", response_model=ScrapeResponse)
async def scrape_vukovar(request: ScrapeRequest, background_tasks: BackgroundTasks):
    """Trigger TurizamVukovar.hr event scraping."""
    try:
        if request.max_pages <= 2:
            result = await scrape_vukovar_events(max_pages=request.max_pages)
            return ScrapeResponse(**result)

        import uuid

        task_id = str(uuid.uuid4())

        async def run_vukovar_scrape():
            return await scrape_vukovar_events(max_pages=request.max_pages)

        background_tasks.add_task(run_vukovar_scrape)

        return ScrapeResponse(
            status="accepted",
            message=f"Vukovar scraping task started in background for {request.max_pages} pages",
            task_id=task_id,
        )

    except Exception as e:
        raise HTTPException(status_code=500, detail=f"Failed to start Vukovar scraping: {str(e)}")


@router.get("/infozagreb/quick", response_model=ScrapeResponse)
async def quick_scrape_infozagreb(
    max_pages: int = Query(1, ge=1, le=3, description="Number of pages to scrape (1-3 for quick scraping)")
):
    """Quick InfoZagreb.hr scraping."""
    try:
        result = await scrape_infozagreb_events(max_pages=max_pages)
        return ScrapeResponse(**result)
    except Exception as e:
        raise HTTPException(status_code=500, detail=f"InfoZagreb scraping failed: {str(e)}")


<<<<<<< HEAD
@router.post("/visitrijeka", response_model=ScrapeResponse)
async def scrape_visitrijeka(request: ScrapeRequest, background_tasks: BackgroundTasks):
    """Trigger VisitRijeka.hr event scraping."""
    try:
        if request.max_pages <= 2:
            result = await scrape_visitrijeka_events(max_pages=request.max_pages)
=======

@router.get("/vukovar/quick", response_model=ScrapeResponse)
async def quick_scrape_vukovar(
    max_pages: int = Query(1, ge=1, le=3, description="Number of pages to scrape (1-3 for quick scraping)")
):
    """Quick TurizamVukovar.hr scraping."""
    try:
        result = await scrape_vukovar_events(max_pages=max_pages)
        return ScrapeResponse(**result)
    except Exception as e:
        raise HTTPException(status_code=500, detail=f"Vukovar scraping failed: {str(e)}")

@router.post("/visitkarlovac", response_model=ScrapeResponse)
async def scrape_visitkarlovac(request: ScrapeRequest, background_tasks: BackgroundTasks):
    """Trigger VisitKarlovac.hr event scraping."""
    try:
        if request.max_pages <= 2:
            result = await scrape_visitkarlovac_events(max_pages=request.max_pages)
>>>>>>> 67a34572
            return ScrapeResponse(**result)

        import uuid

        task_id = str(uuid.uuid4())

<<<<<<< HEAD
        async def run_vr_scrape():
            return await scrape_visitrijeka_events(max_pages=request.max_pages)

        background_tasks.add_task(run_vr_scrape)

        return ScrapeResponse(
            status="accepted",
            message=f"VisitRijeka scraping task started in background for {request.max_pages} pages",
            task_id=task_id,
        )

    except Exception as e:
        raise HTTPException(status_code=500, detail=f"Failed to start VisitRijeka scraping: {str(e)}")


@router.get("/visitrijeka/quick", response_model=ScrapeResponse)
async def quick_scrape_visitrijeka(
    max_pages: int = Query(1, ge=1, le=3, description="Number of pages to scrape (1-3 for quick scraping)")
):
    """Quick VisitRijeka.hr scraping."""
    try:
        result = await scrape_visitrijeka_events(max_pages=max_pages)
        return ScrapeResponse(**result)
    except Exception as e:
        raise HTTPException(status_code=500, detail=f"VisitRijeka scraping failed: {str(e)}")
=======
        async def run_vk_scrape():
            return await scrape_visitkarlovac_events(max_pages=request.max_pages)

        background_tasks.add_task(run_vk_scrape)

        return ScrapeResponse(
            status="accepted",
            message=f"VisitKarlovac scraping task started in background for {request.max_pages} pages",
            task_id=task_id,
        )
    except Exception as e:
        raise HTTPException(status_code=500, detail=f"Failed to start VisitKarlovac scraping: {str(e)}")


@router.get("/visitkarlovac/quick", response_model=ScrapeResponse)
async def quick_scrape_visitkarlovac(
    max_pages: int = Query(1, ge=1, le=3, description="Number of pages to scrape (1-3 for quick scraping)")
):
    """Quick VisitKarlovac.hr scraping."""
    try:
        result = await scrape_visitkarlovac_events(max_pages=max_pages)
        return ScrapeResponse(**result)
    except Exception as e:
        raise HTTPException(status_code=500, detail=f"VisitKarlovac scraping failed: {str(e)}")
>>>>>>> 67a34572


@router.post("/all", response_model=ScrapeResponse)
async def scrape_all_sites(request: ScrapeRequest, background_tasks: BackgroundTasks):
    """
<<<<<<< HEAD
    Trigger scraping from all supported sites (Entrio.hr, Croatia.hr, InfoZagreb.hr, Ulaznice.hr and VisitRijeka.hr).
=======
    Trigger scraping from all supported sites (Entrio.hr, Croatia.hr, InfoZagreb.hr,
    Ulaznice.hr and TurizamVukovar.hr).
    VisitKarlovac.hr and Ulaznice.hr).
>>>>>>> 67a34572
    This will scrape events from all sites and save them to the database.
    """
    try:
        import uuid

        task_id = str(uuid.uuid4())

        async def run_all_scraping_tasks():
            results = []
            try:
                # Scrape Entrio.hr
                entrio_result = await scrape_entrio_events(max_pages=request.max_pages)
                results.append(("Entrio.hr", entrio_result))

                # Scrape Croatia.hr
                croatia_result = await scrape_croatia_events(
                    max_pages=request.max_pages
                )
                results.append(("Croatia.hr", croatia_result))


                # Scrape InfoZagreb.hr
                info_result = await scrape_infozagreb_events(
                    max_pages=request.max_pages
                )
                results.append(("InfoZagreb.hr", info_result))

                # Scrape VisitKarlovac.hr
                karlovac_result = await scrape_visitkarlovac_events(
                    max_pages=request.max_pages
                )
                results.append(("VisitKarlovac.hr", karlovac_result))

                # Scrape Ulaznice.hr
                ulaznice_result = await scrape_ulaznice_events(
                    max_pages=request.max_pages
                )
                results.append(("Ulaznice.hr", ulaznice_result))

<<<<<<< HEAD
                # Scrape VisitRijeka.hr
                vr_result = await scrape_visitrijeka_events(
                    max_pages=request.max_pages
                )
                results.append(("VisitRijeka.hr", vr_result))
=======
                # Scrape TurizamVukovar.hr
                vukovar_result = await scrape_vukovar_events(
                    max_pages=request.max_pages
                )
                results.append(("TurizamVukovar.hr", vukovar_result))
>>>>>>> 67a34572

                # Combine results
                total_scraped = sum(
                    result[1].get("scraped_events", 0) for result in results
                )
                total_saved = sum(
                    result[1].get("saved_events", 0) for result in results
                )

                return {
                    "status": "success",
                    "scraped_events": total_scraped,
                    "saved_events": total_saved,
                    "message": f"Scraped from all sites: {total_scraped} events total, {total_saved} new events saved",
                    "details": {site: result for site, result in results},
                }
            except Exception as e:
                return {
                    "status": "error",
                    "message": f"Multi-site scraping failed: {str(e)}",
                    "details": results,
                }

        # For small requests, run immediately
        if request.max_pages <= 2:
            result = await run_all_scraping_tasks()
            return ScrapeResponse(**result)

        # For larger requests, run in background
        background_tasks.add_task(run_all_scraping_tasks)

        return ScrapeResponse(
            status="accepted",
            message=f"Multi-site scraping task started for {request.max_pages} pages per site",
            task_id=task_id,
        )

    except Exception as e:
        raise HTTPException(
            status_code=500, detail=f"Failed to start multi-site scraping: {str(e)}"
        )


@router.get("/status")
async def scraping_status():
    """Get scraping system status and configuration."""
    import os

    config = {
        "use_proxy": os.getenv("USE_PROXY", "0") == "1",
        "use_playwright": os.getenv("USE_PLAYWRIGHT", "1") == "1",
        "use_scraping_browser": os.getenv("USE_SCRAPING_BROWSER", "0") == "1",
        "brightdata_configured": bool(os.getenv("BRIGHTDATA_USER"))
        and bool(os.getenv("BRIGHTDATA_PASSWORD")),
    }

    return {
        "status": "operational",
        "config": config,
<<<<<<< HEAD
        "supported_sites": ["entrio.hr", "croatia.hr", "ulaznice.hr", "infozagreb.hr", "visitrijeka.hr"],
=======
        "supported_sites": [
            "entrio.hr",
            "croatia.hr",
            "ulaznice.hr",
            "infozagreb.hr",
            "turizamvukovar.hr",
            "visitkarlovac.hr",
        ],
>>>>>>> 67a34572
        "endpoints": {
            "POST /scraping/entrio": "Entrio.hr full scraping with background processing",
            "GET /scraping/entrio/quick": "Entrio.hr quick scraping (1-3 pages)",
            "POST /scraping/croatia": "Croatia.hr full scraping with background processing",
            "GET /scraping/croatia/quick": "Croatia.hr quick scraping (1-3 pages)",
            "POST /scraping/infozagreb": "InfoZagreb.hr full scraping with background processing",
            "GET /scraping/infozagreb/quick": "InfoZagreb.hr quick scraping (1-3 pages)",
            "POST /scraping/vukovar": "TurizamVukovar.hr full scraping with background processing",
            "GET /scraping/vukovar/quick": "TurizamVukovar.hr quick scraping (1-3 pages)",
            "POST /scraping/ulaznice": "Ulaznice.hr full scraping with background processing",
            "GET /scraping/ulaznice/quick": "Ulaznice.hr quick scraping (1-3 pages)",
<<<<<<< HEAD
            "POST /scraping/visitrijeka": "VisitRijeka.hr full scraping with background processing",
            "GET /scraping/visitrijeka/quick": "VisitRijeka.hr quick scraping (1-3 pages)",
=======
            "POST /scraping/visitkarlovac": "VisitKarlovac.hr full scraping with background processing",
            "GET /scraping/visitkarlovac/quick": "VisitKarlovac.hr quick scraping (1-3 pages)",
>>>>>>> 67a34572
            "POST /scraping/all": "Scrape all supported sites",
            "POST /scraping/enhanced/pipeline": "Enhanced scraping pipeline with quality validation",
            "POST /scraping/enhanced/single": "Enhanced single source scraping",
            "GET /scraping/status": "System status",
        },
    }


# Enhanced Scraping Endpoints with Quality Validation


@router.post("/enhanced/pipeline")
async def enhanced_scraping_pipeline(
    request: EnhancedScrapeRequest, background_tasks: BackgroundTasks
):
    """
    Enhanced scraping pipeline with comprehensive quality validation and duplicate detection.

    This endpoint runs the full enhanced pipeline that includes:
    - Multi-source scraping (Entrio.hr + Croatia.hr + Ulaznice.hr + InfoZagreb.hr + VisitKarlovac.hr)
    - Data quality validation with configurable thresholds
    - Advanced duplicate detection (batch + database)
    - Comprehensive performance reporting
    - Smart data cleaning and normalization
    """
    try:
        import uuid

        task_id = str(uuid.uuid4())

        # For small requests, run immediately and return full results
        if request.max_pages_per_source <= 2:
            result = await run_enhanced_scraping_pipeline(
                max_pages_per_source=request.max_pages_per_source,
                quality_threshold=request.quality_threshold,
            )

            # Extract summary for response
            summary = result.get("combined_results", {}).get("processing_summary", {})
            performance = result.get("performance_analysis", {}).get(
                "performance_metrics", {}
            )

            return {
                "status": "completed",
                "task_id": task_id,
                "message": "Enhanced scraping pipeline completed",
                "scraped_events": performance.get("total_events_scraped", 0),
                "saved_events": performance.get("total_events_saved", 0),
                "success_rate": (
                    summary.get("final_processable_count", 0)
                    / summary.get("original_count", 1)
                    * 100
                    if summary.get("original_count", 0) > 0
                    else 0
                ),
                "quality_threshold": request.quality_threshold,
                "processing_time": result.get("total_processing_time", 0),
                "detailed_results": result,
            }

        # For larger requests, run in background
        async def run_enhanced_background_task():
            try:
                result = await run_enhanced_scraping_pipeline(
                    max_pages_per_source=request.max_pages_per_source,
                    quality_threshold=request.quality_threshold,
                )
                logger.info(f"Enhanced scraping task {task_id} completed successfully")
                logger.info(
                    result.get("performance_report", "No performance report available")
                )
                return result
            except Exception as e:
                logger.error(f"Enhanced scraping task {task_id} failed: {e}")
                return {"status": "error", "message": str(e), "task_id": task_id}

        background_tasks.add_task(run_enhanced_background_task)

        return {
            "status": "accepted",
            "task_id": task_id,
            "message": f"Enhanced scraping pipeline started in background for {request.max_pages_per_source} pages per source",
            "quality_threshold": request.quality_threshold,
            "duplicate_detection": request.enable_duplicate_detection,
            "estimated_time": f"{request.max_pages_per_source * 2 * 10}s",  # Rough estimate
        }

    except Exception as e:
        raise HTTPException(
            status_code=500,
            detail=f"Failed to start enhanced scraping pipeline: {str(e)}",
        )


@router.post("/enhanced/single")
async def enhanced_single_source_scraping(
    request: SingleSourceRequest, background_tasks: BackgroundTasks
):
    """
    Enhanced single-source scraping with quality validation.

    Scrape from a single source (entrio, croatia, ulaznice, infozagreb or visitkarlovac) with full quality pipeline:
    - Advanced data validation and cleaning
    - Duplicate detection against existing database
    - Quality scoring and filtering
    - Detailed performance metrics
    """
    try:
<<<<<<< HEAD
        if request.source.lower() not in ["entrio", "croatia", "ulaznice", "infozagreb", "visitrijeka"]:
=======

        if request.source.lower() not in ["entrio", "croatia", "ulaznice", "infozagreb", "vukovar", "visitkarlovac"]:
>>>>>>> 67a34572
            raise HTTPException(
                status_code=400,
                detail="Source must be 'entrio', 'croatia', 'ulaznice', 'infozagreb', 'vukovar' or 'visitkarlovac'"


        import uuid

        task_id = str(uuid.uuid4())

        # For small requests, run immediately
        if request.max_pages <= 3:
            result = await run_single_source_enhanced_scraping(
                source=request.source,
                max_pages=request.max_pages,
                quality_threshold=request.quality_threshold,
            )

            # Extract key metrics for response
            scraping_results = result.get("scraping_results", {})
            summary = scraping_results.get("processing_summary", {})

            return {
                "status": result.get("status", "completed"),
                "task_id": task_id,
                "source": request.source,
                "message": f"Enhanced {request.source} scraping completed",
                "scraped_events": summary.get("original_count", 0),
                "saved_events": result.get("events_saved", 0),
                "quality_threshold": request.quality_threshold,
                "processing_time": result.get("total_duration", 0),
                "detailed_results": result,
            }

        # For larger requests, run in background
        async def run_single_source_background_task():
            try:
                result = await run_single_source_enhanced_scraping(
                    source=request.source,
                    max_pages=request.max_pages,
                    quality_threshold=request.quality_threshold,
                )
                logger.info(
                    f"Enhanced {request.source} scraping task {task_id} completed"
                )
                return result
            except Exception as e:
                logger.error(
                    f"Enhanced {request.source} scraping task {task_id} failed: {e}"
                )
                return {"status": "error", "message": str(e), "task_id": task_id}

        background_tasks.add_task(run_single_source_background_task)

        return {
            "status": "accepted",
            "task_id": task_id,
            "source": request.source,
            "message": f"Enhanced {request.source} scraping started in background for {request.max_pages} pages",
            "quality_threshold": request.quality_threshold,
            "estimated_time": f"{request.max_pages * 10}s",  # Rough estimate
        }

    except Exception as e:
        raise HTTPException(
            status_code=500,
            detail=f"Failed to start enhanced {request.source} scraping: {str(e)}",
        )


@router.get("/enhanced/demo")
async def enhanced_scraping_demo(
    source: str = Query("entrio", description="Source to demo (entrio or croatia)"),
    max_pages: int = Query(1, ge=1, le=2, description="Number of pages (1-2 for demo)"),
):
    """
    Demo endpoint for enhanced scraping pipeline.

    This endpoint demonstrates the enhanced scraping capabilities with:
    - Real-time quality validation
    - Duplicate detection
    - Performance metrics
    - Detailed quality report
    """
    try:
        if source.lower() not in ["entrio", "croatia", "ulaznice", "vukovar"]:
            raise HTTPException(
                status_code=400,
                detail="Source must be 'entrio', 'croatia', 'ulaznice' or 'vukovar'",
            )

        logger.info(f"Starting enhanced scraping demo for {source} ({max_pages} pages)")

        result = await run_single_source_enhanced_scraping(
            source=source,
            max_pages=max_pages,
            quality_threshold=50.0,  # Lower threshold for demo
        )

        # Extract comprehensive demo information
        scraping_results = result.get("scraping_results", {})
        quality_report = scraping_results.get("quality_report", {})

        demo_response = {
            "demo_info": {
                "source": source,
                "pages_scraped": max_pages,
                "quality_threshold": 50.0,
                "processing_time": result.get("total_duration", 0),
            },
            "scraping_summary": scraping_results.get("processing_summary", {}),
            "quality_metrics": quality_report.get("quality_metrics", {}),
            "duplicate_analysis": quality_report.get("duplicate_analysis", {}),
            "recommendations": quality_report.get("recommendations", []),
            "performance_insights": {
                "events_per_second": 0,
                "quality_score_avg": quality_report.get("quality_metrics", {}).get(
                    "average_quality_score", 0
                ),
                "success_rate": quality_report.get("success_rate", 0),
            },
        }

        # Calculate events per second
        if result.get("total_duration", 0) > 0:
            original_count = scraping_results.get("processing_summary", {}).get(
                "original_count", 0
            )
            demo_response["performance_insights"]["events_per_second"] = round(
                original_count / result["total_duration"], 2
            )

        return demo_response

    except Exception as e:
        raise HTTPException(
            status_code=500, detail=f"Enhanced scraping demo failed: {str(e)}"
        )<|MERGE_RESOLUTION|>--- conflicted
+++ resolved
@@ -15,13 +15,9 @@
 from ..scraping.entrio_scraper import scrape_entrio_events
 from ..scraping.infozagreb_scraper import scrape_infozagreb_events
 from ..scraping.ulaznice_scraper import scrape_ulaznice_events
-<<<<<<< HEAD
 from ..scraping.visitrijeka_scraper import scrape_visitrijeka_events
-=======
 from ..scraping.vukovar_scraper import scrape_vukovar_events
 from ..scraping.visitkarlovac_scraper import scrape_visitkarlovac_events
-
->>>>>>> 67a34572
 
 router = APIRouter(prefix="/scraping", tags=["scraping"])
 
@@ -46,11 +42,8 @@
 
 
 class SingleSourceRequest(BaseModel):
-<<<<<<< HEAD
-    source: str  # "entrio", "croatia", "ulaznice", "infozagreb" or "visitrijeka"
-=======
-    source: str  # "entrio", "croatia", "ulaznice", "infozagreb" or "vukovar"
->>>>>>> 67a34572
+    source: str  # "entrio", "croatia", "ulaznice", "infozagreb", "vukovar", "visitrijeka" or "visitkarlovac"
+
 
     max_pages: int = 5
     quality_threshold: float = 60.0
@@ -284,41 +277,14 @@
         raise HTTPException(status_code=500, detail=f"InfoZagreb scraping failed: {str(e)}")
 
 
-<<<<<<< HEAD
+
 @router.post("/visitrijeka", response_model=ScrapeResponse)
 async def scrape_visitrijeka(request: ScrapeRequest, background_tasks: BackgroundTasks):
     """Trigger VisitRijeka.hr event scraping."""
     try:
         if request.max_pages <= 2:
             result = await scrape_visitrijeka_events(max_pages=request.max_pages)
-=======
-
-@router.get("/vukovar/quick", response_model=ScrapeResponse)
-async def quick_scrape_vukovar(
-    max_pages: int = Query(1, ge=1, le=3, description="Number of pages to scrape (1-3 for quick scraping)")
-):
-    """Quick TurizamVukovar.hr scraping."""
-    try:
-        result = await scrape_vukovar_events(max_pages=max_pages)
-        return ScrapeResponse(**result)
-    except Exception as e:
-        raise HTTPException(status_code=500, detail=f"Vukovar scraping failed: {str(e)}")
-
-@router.post("/visitkarlovac", response_model=ScrapeResponse)
-async def scrape_visitkarlovac(request: ScrapeRequest, background_tasks: BackgroundTasks):
-    """Trigger VisitKarlovac.hr event scraping."""
-    try:
-        if request.max_pages <= 2:
-            result = await scrape_visitkarlovac_events(max_pages=request.max_pages)
->>>>>>> 67a34572
-            return ScrapeResponse(**result)
-
-        import uuid
-
-        task_id = str(uuid.uuid4())
-
-<<<<<<< HEAD
-        async def run_vr_scrape():
+    async def run_vr_scrape():
             return await scrape_visitrijeka_events(max_pages=request.max_pages)
 
         background_tasks.add_task(run_vr_scrape)
@@ -333,17 +299,28 @@
         raise HTTPException(status_code=500, detail=f"Failed to start VisitRijeka scraping: {str(e)}")
 
 
-@router.get("/visitrijeka/quick", response_model=ScrapeResponse)
-async def quick_scrape_visitrijeka(
+@router.get("/vukovar/quick", response_model=ScrapeResponse)
+async def quick_scrape_vukovar(
     max_pages: int = Query(1, ge=1, le=3, description="Number of pages to scrape (1-3 for quick scraping)")
 ):
-    """Quick VisitRijeka.hr scraping."""
-    try:
-        result = await scrape_visitrijeka_events(max_pages=max_pages)
+    """Quick TurizamVukovar.hr scraping."""
+    try:
+        result = await scrape_vukovar_events(max_pages=max_pages)
         return ScrapeResponse(**result)
     except Exception as e:
-        raise HTTPException(status_code=500, detail=f"VisitRijeka scraping failed: {str(e)}")
-=======
+        raise HTTPException(status_code=500, detail=f"Vukovar scraping failed: {str(e)}")
+
+@router.post("/visitkarlovac", response_model=ScrapeResponse)
+async def scrape_visitkarlovac(request: ScrapeRequest, background_tasks: BackgroundTasks):
+    """Trigger VisitKarlovac.hr event scraping."""
+    try:
+        if request.max_pages <= 2:
+            result = await scrape_visitkarlovac_events(max_pages=request.max_pages)
+            return ScrapeResponse(**result)
+
+        import uuid
+
+        task_id = str(uuid.uuid4())
         async def run_vk_scrape():
             return await scrape_visitkarlovac_events(max_pages=request.max_pages)
 
@@ -356,6 +333,18 @@
         )
     except Exception as e:
         raise HTTPException(status_code=500, detail=f"Failed to start VisitKarlovac scraping: {str(e)}")
+        
+
+@router.get("/visitrijeka/quick", response_model=ScrapeResponse)
+async def quick_scrape_visitrijeka(
+    max_pages: int = Query(1, ge=1, le=3, description="Number of pages to scrape (1-3 for quick scraping)")
+):
+    """Quick VisitRijeka.hr scraping."""
+    try:
+        result = await scrape_visitrijeka_events(max_pages=max_pages)
+        return ScrapeResponse(**result)
+    except Exception as e:
+        raise HTTPException(status_code=500, detail=f"VisitRijeka scraping failed: {str(e)}")
 
 
 @router.get("/visitkarlovac/quick", response_model=ScrapeResponse)
@@ -368,19 +357,13 @@
         return ScrapeResponse(**result)
     except Exception as e:
         raise HTTPException(status_code=500, detail=f"VisitKarlovac scraping failed: {str(e)}")
->>>>>>> 67a34572
+
 
 
 @router.post("/all", response_model=ScrapeResponse)
 async def scrape_all_sites(request: ScrapeRequest, background_tasks: BackgroundTasks):
     """
-<<<<<<< HEAD
-    Trigger scraping from all supported sites (Entrio.hr, Croatia.hr, InfoZagreb.hr, Ulaznice.hr and VisitRijeka.hr).
-=======
-    Trigger scraping from all supported sites (Entrio.hr, Croatia.hr, InfoZagreb.hr,
-    Ulaznice.hr and TurizamVukovar.hr).
-    VisitKarlovac.hr and Ulaznice.hr).
->>>>>>> 67a34572
+    Trigger scraping from all supported sites (Entrio.hr, Croatia.hr, InfoZagreb.hr, Ulaznice.hr and TurizamVukovar.hr, VisitKarlovac.hr, VisitRijeka.hr).
     This will scrape events from all sites and save them to the database.
     """
     try:
@@ -420,19 +403,17 @@
                 )
                 results.append(("Ulaznice.hr", ulaznice_result))
 
-<<<<<<< HEAD
                 # Scrape VisitRijeka.hr
                 vr_result = await scrape_visitrijeka_events(
                     max_pages=request.max_pages
                 )
                 results.append(("VisitRijeka.hr", vr_result))
-=======
+
                 # Scrape TurizamVukovar.hr
                 vukovar_result = await scrape_vukovar_events(
                     max_pages=request.max_pages
                 )
                 results.append(("TurizamVukovar.hr", vukovar_result))
->>>>>>> 67a34572
 
                 # Combine results
                 total_scraped = sum(
@@ -492,9 +473,6 @@
     return {
         "status": "operational",
         "config": config,
-<<<<<<< HEAD
-        "supported_sites": ["entrio.hr", "croatia.hr", "ulaznice.hr", "infozagreb.hr", "visitrijeka.hr"],
-=======
         "supported_sites": [
             "entrio.hr",
             "croatia.hr",
@@ -502,8 +480,8 @@
             "infozagreb.hr",
             "turizamvukovar.hr",
             "visitkarlovac.hr",
+            "visitrijeka.hr"
         ],
->>>>>>> 67a34572
         "endpoints": {
             "POST /scraping/entrio": "Entrio.hr full scraping with background processing",
             "GET /scraping/entrio/quick": "Entrio.hr quick scraping (1-3 pages)",
@@ -515,13 +493,10 @@
             "GET /scraping/vukovar/quick": "TurizamVukovar.hr quick scraping (1-3 pages)",
             "POST /scraping/ulaznice": "Ulaznice.hr full scraping with background processing",
             "GET /scraping/ulaznice/quick": "Ulaznice.hr quick scraping (1-3 pages)",
-<<<<<<< HEAD
             "POST /scraping/visitrijeka": "VisitRijeka.hr full scraping with background processing",
             "GET /scraping/visitrijeka/quick": "VisitRijeka.hr quick scraping (1-3 pages)",
-=======
             "POST /scraping/visitkarlovac": "VisitKarlovac.hr full scraping with background processing",
             "GET /scraping/visitkarlovac/quick": "VisitKarlovac.hr quick scraping (1-3 pages)",
->>>>>>> 67a34572
             "POST /scraping/all": "Scrape all supported sites",
             "POST /scraping/enhanced/pipeline": "Enhanced scraping pipeline with quality validation",
             "POST /scraping/enhanced/single": "Enhanced single source scraping",
@@ -631,12 +606,7 @@
     - Detailed performance metrics
     """
     try:
-<<<<<<< HEAD
-        if request.source.lower() not in ["entrio", "croatia", "ulaznice", "infozagreb", "visitrijeka"]:
-=======
-
-        if request.source.lower() not in ["entrio", "croatia", "ulaznice", "infozagreb", "vukovar", "visitkarlovac"]:
->>>>>>> 67a34572
+        if request.source.lower() not in ["entrio", "croatia", "ulaznice", "infozagreb", "vukovar", "visitkarlovac", "visitrijeka"]:
             raise HTTPException(
                 status_code=400,
                 detail="Source must be 'entrio', 'croatia', 'ulaznice', 'infozagreb', 'vukovar' or 'visitkarlovac'"
