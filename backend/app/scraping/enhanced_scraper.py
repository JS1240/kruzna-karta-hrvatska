"""
Enhanced scraping pipeline with comprehensive data quality validation and duplicate detection.
"""

import asyncio
import time
from datetime import datetime
from typing import Any, Dict, List, Optional, Tuple

from sqlalchemy.orm import Session

from ..core.data_quality import DataQualityService, get_data_quality_service
from ..core.database import SessionLocal
from ..models.schemas import EventCreate
from .croatia_scraper import CroatiaScraper
from .entrio_scraper import EntrioScraper
from .infozagreb_scraper import InfoZagrebScraper
from .ulaznice_scraper import UlazniceScraper
<<<<<<< HEAD
from .visitrijeka_scraper import VisitRijekaScraper
=======
from .vukovar_scraper import VukovarScraper
>>>>>>> 67a34572


class EnhancedScrapingPipeline:
    """Advanced scraping pipeline with quality validation and duplicate detection."""

    def __init__(
        self, quality_threshold: float = 60.0, enable_duplicate_detection: bool = True
    ):
        self.quality_threshold = quality_threshold
        self.enable_duplicate_detection = enable_duplicate_detection
        self.entrio_scraper = EntrioScraper()
        self.croatia_scraper = CroatiaScraper()
        self.infozagreb_scraper = InfoZagrebScraper()
        self.ulaznice_scraper = UlazniceScraper()
<<<<<<< HEAD
        self.visitrijeka_scraper = VisitRijekaScraper()
=======
        self.vukovar_scraper = VukovarScraper()
>>>>>>> 67a34572

    async def scrape_all_sources(self, max_pages_per_source: int = 5) -> Dict[str, Any]:
        """Scrape events from all sources with enhanced quality processing."""
        print("=== Starting Enhanced Scraping Pipeline ===")
        start_time = datetime.now()

        pipeline_results = {
            "pipeline_start": start_time,
            "sources": {},
            "combined_results": {},
            "quality_report": {},
            "saved_events": 0,
            "total_processing_time": 0,
        }

        # Scrape from all sources
        sources_config = [
            ("entrio.hr", self.entrio_scraper, max_pages_per_source),
            ("croatia.hr", self.croatia_scraper, max_pages_per_source),
            ("infozagreb.hr", self.infozagreb_scraper, max_pages_per_source),
            ("ulaznice.hr", self.ulaznice_scraper, max_pages_per_source),
<<<<<<< HEAD
            ("visitrijeka.hr", self.visitrijeka_scraper, max_pages_per_source),
=======
            ("turizamvukovar.hr", self.vukovar_scraper, max_pages_per_source),
>>>>>>> 67a34572
        ]

        all_scraped_events = []

        for source_name, scraper, max_pages in sources_config:
            print(f"\n--- Scraping {source_name} ---")
            source_start = datetime.now()

            try:
                # Scrape events from source
                events = await scraper.scrape_events(max_pages=max_pages)

                source_end = datetime.now()
                source_duration = (source_end - source_start).total_seconds()

                pipeline_results["sources"][source_name] = {
                    "status": "success",
                    "events_scraped": len(events),
                    "scraping_duration": source_duration,
                    "events": events,
                }

                all_scraped_events.extend(events)
                print(
                    f"✓ {source_name}: {len(events)} events scraped in {source_duration:.2f}s"
                )

            except Exception as e:
                source_end = datetime.now()
                source_duration = (source_end - source_start).total_seconds()

                pipeline_results["sources"][source_name] = {
                    "status": "error",
                    "error_message": str(e),
                    "events_scraped": 0,
                    "scraping_duration": source_duration,
                    "events": [],
                }

                print(f"✗ {source_name}: Failed after {source_duration:.2f}s - {e}")

        print(f"\n--- Combined Scraping Results ---")
        print(f"Total events scraped: {len(all_scraped_events)}")

        # Process events with quality validation and duplicate detection
        if all_scraped_events:
            pipeline_results["combined_results"] = (
                await self._process_events_with_quality_check(all_scraped_events)
            )
        else:
            pipeline_results["combined_results"] = {
                "processing_summary": {
                    "original_count": 0,
                    "final_processable_count": 0,
                }
            }

        # Calculate total processing time
        end_time = datetime.now()
        pipeline_results["total_processing_time"] = (
            end_time - start_time
        ).total_seconds()
        pipeline_results["pipeline_end"] = end_time

        print(f"\n=== Pipeline Complete ===")
        print(
            f"Total processing time: {pipeline_results['total_processing_time']:.2f}s"
        )
        print(f"Events saved: {pipeline_results['saved_events']}")

        return pipeline_results

    async def _process_events_with_quality_check(
        self, events: List[EventCreate]
    ) -> Dict[str, Any]:
        """Process events with comprehensive quality validation."""
        print(f"\n--- Quality Processing Pipeline ---")
        processing_start = datetime.now()

        db = SessionLocal()
        try:
            # Initialize data quality service
            quality_service = DataQualityService(db)

            # Process events with quality validation and duplicate detection
            print("Running quality validation and duplicate detection...")
            processed_results = quality_service.process_scraped_events(
                events=events,
                quality_threshold=self.quality_threshold,
                remove_duplicates=self.enable_duplicate_detection,
            )

            # Generate quality report
            quality_report = quality_service.generate_quality_report(processed_results)
            processed_results["quality_report"] = quality_report

            # Save valid events to database
            if processed_results["valid_events"]:
                print(
                    f"Saving {len(processed_results['valid_events'])} valid events to database..."
                )
                saved_count = quality_service.save_processed_events(processed_results)
                processed_results["saved_events"] = saved_count
            else:
                print("No valid events to save")
                processed_results["saved_events"] = 0

            processing_end = datetime.now()
            processing_duration = (processing_end - processing_start).total_seconds()
            processed_results["processing_duration"] = processing_duration

            # Print quality summary
            self._print_quality_summary(processed_results)

            return processed_results

        except Exception as e:
            print(f"Error in quality processing: {e}")
            db.rollback()
            raise
        finally:
            db.close()

    def _print_quality_summary(self, processed_results: Dict[str, Any]):
        """Print comprehensive quality summary."""
        summary = processed_results["processing_summary"]
        report = processed_results.get("quality_report", {})

        print(f"\n--- Quality Processing Summary ---")
        print(f"📊 Original events: {summary['original_count']}")
        print(f"✅ Valid events: {summary['valid_count']}")
        print(f"⚠️  Low quality events: {summary['low_quality_count']}")
        print(f"❌ Invalid events: {summary['invalid_count']}")
        print(f"🔄 Batch duplicates removed: {summary['batch_duplicates_count']}")
        print(f"🔍 Database duplicates found: {summary['db_duplicates_count']}")
        print(f"💾 Final events saved: {summary['final_processable_count']}")

        if report:
            print(f"\n--- Quality Metrics ---")
            print(f"📈 Success rate: {report['success_rate']}%")
            print(
                f"⭐ Average quality score: {report['quality_metrics']['average_quality_score']}"
            )
            print(
                f"🔁 Duplicate rate: {report['duplicate_analysis']['duplicate_rate']}%"
            )

            # Print quality distribution
            dist = report["quality_metrics"]["quality_distribution"]
            print(
                f"🎯 Quality distribution: High({dist['high']}) Medium({dist['medium']}) Low({dist['low']})"
            )

            # Print common issues
            if report["quality_metrics"]["common_issues"]:
                print(f"\n--- Most Common Issues ---")
                for i, (issue, count) in enumerate(
                    report["quality_metrics"]["common_issues"][:5], 1
                ):
                    print(f"{i}. {issue} ({count} times)")

            # Print recommendations
            if report["recommendations"]:
                print(f"\n--- Recommendations ---")
                for i, rec in enumerate(report["recommendations"], 1):
                    print(f"{i}. {rec}")

    async def scrape_single_source(
        self, source: str, max_pages: int = 5
    ) -> Dict[str, Any]:
        """Scrape events from a single source with quality processing."""
        print(f"=== Scraping {source} with Enhanced Pipeline ===")
        start_time = datetime.now()

        # Select scraper
        if source.lower() == "entrio":
            scraper = self.entrio_scraper
        elif source.lower() == "croatia":
            scraper = self.croatia_scraper
        elif source.lower() == "infozagreb":
            scraper = self.infozagreb_scraper
        elif source.lower() == "ulaznice":
            scraper = self.ulaznice_scraper
<<<<<<< HEAD
        elif source.lower() == "visitrijeka":
            scraper = self.visitrijeka_scraper
=======
        elif source.lower() == "vukovar":
            scraper = self.vukovar_scraper
>>>>>>> 67a34572
        else:
            raise ValueError(f"Unknown source: {source}")

        # Scrape events
        try:
            events = await scraper.scrape_events(max_pages=max_pages)
            print(f"Scraped {len(events)} events from {source}")

            # Process with quality validation
            if events:
                processed_results = await self._process_events_with_quality_check(
                    events
                )
            else:
                processed_results = {
                    "processing_summary": {
                        "original_count": 0,
                        "final_processable_count": 0,
                    },
                    "saved_events": 0,
                }

            end_time = datetime.now()
            total_duration = (end_time - start_time).total_seconds()

            return {
                "source": source,
                "status": "success",
                "total_duration": total_duration,
                "scraping_results": processed_results,
                "events_saved": processed_results.get("saved_events", 0),
            }

        except Exception as e:
            end_time = datetime.now()
            total_duration = (end_time - start_time).total_seconds()

            return {
                "source": source,
                "status": "error",
                "error_message": str(e),
                "total_duration": total_duration,
                "events_saved": 0,
            }


class ScrapingMetricsCollector:
    """Collect and analyze scraping pipeline metrics."""

    @staticmethod
    def analyze_pipeline_performance(
        pipeline_results: Dict[str, Any],
    ) -> Dict[str, Any]:
        """Analyze overall pipeline performance."""
        analysis = {
            "performance_metrics": {},
            "source_comparison": {},
            "quality_analysis": {},
            "recommendations": [],
        }

        # Performance metrics
        total_time = pipeline_results.get("total_processing_time", 0)
        total_events = 0
        total_saved = pipeline_results.get("saved_events", 0)

        # Source comparison
        source_metrics = {}
        for source_name, source_data in pipeline_results.get("sources", {}).items():
            events_count = source_data.get("events_scraped", 0)
            scraping_time = source_data.get("scraping_duration", 0)

            source_metrics[source_name] = {
                "events_scraped": events_count,
                "scraping_duration": scraping_time,
                "events_per_second": (
                    events_count / scraping_time if scraping_time > 0 else 0
                ),
                "status": source_data.get("status", "unknown"),
            }

            total_events += events_count

        analysis["source_comparison"] = source_metrics

        # Overall performance
        analysis["performance_metrics"] = {
            "total_events_scraped": total_events,
            "total_events_saved": total_saved,
            "total_processing_time": total_time,
            "overall_events_per_second": (
                total_events / total_time if total_time > 0 else 0
            ),
            "save_success_rate": (
                (total_saved / total_events * 100) if total_events > 0 else 0
            ),
        }

        # Quality analysis from combined results
        combined_results = pipeline_results.get("combined_results", {})
        quality_report = combined_results.get("quality_report", {})

        if quality_report:
            analysis["quality_analysis"] = {
                "average_quality_score": quality_report.get("quality_metrics", {}).get(
                    "average_quality_score", 0
                ),
                "success_rate": quality_report.get("success_rate", 0),
                "duplicate_rate": quality_report.get("duplicate_analysis", {}).get(
                    "duplicate_rate", 0
                ),
                "quality_distribution": quality_report.get("quality_metrics", {}).get(
                    "quality_distribution", {}
                ),
                "common_issues": quality_report.get("quality_metrics", {}).get(
                    "common_issues", []
                ),
            }

        # Generate performance recommendations
        if analysis["performance_metrics"]["save_success_rate"] < 50:
            analysis["recommendations"].append(
                "Low save success rate. Review data quality validation rules."
            )

        if analysis["performance_metrics"]["overall_events_per_second"] < 1:
            analysis["recommendations"].append(
                "Low scraping performance. Consider optimizing scraper or using more parallel processing."
            )

        if any(source["status"] == "error" for source in source_metrics.values()):
            failed_sources = [
                name
                for name, data in source_metrics.items()
                if data["status"] == "error"
            ]
            analysis["recommendations"].append(
                f"Failed sources detected: {', '.join(failed_sources)}. Check scraper configuration."
            )

        if (
            quality_report
            and quality_report.get("duplicate_analysis", {}).get("duplicate_rate", 0)
            > 30
        ):
            analysis["recommendations"].append(
                "High duplicate rate. Consider adjusting scraping frequency or improving duplicate detection."
            )

        return analysis

    @staticmethod
    def generate_performance_report(pipeline_results: Dict[str, Any]) -> str:
        """Generate human-readable performance report."""
        analysis = ScrapingMetricsCollector.analyze_pipeline_performance(
            pipeline_results
        )

        report_lines = [
            "=== Enhanced Scraping Pipeline Performance Report ===",
            "",
            "📊 Overall Performance:",
            f"  • Total events scraped: {analysis['performance_metrics']['total_events_scraped']}",
            f"  • Total events saved: {analysis['performance_metrics']['total_events_saved']}",
            f"  • Processing time: {analysis['performance_metrics']['total_processing_time']:.2f}s",
            f"  • Scraping rate: {analysis['performance_metrics']['overall_events_per_second']:.2f} events/sec",
            f"  • Save success rate: {analysis['performance_metrics']['save_success_rate']:.1f}%",
            "",
        ]

        # Source comparison
        if analysis["source_comparison"]:
            report_lines.extend(
                [
                    "🌐 Source Performance:",
                ]
            )
            for source, metrics in analysis["source_comparison"].items():
                status_emoji = "✅" if metrics["status"] == "success" else "❌"
                report_lines.append(
                    f"  {status_emoji} {source}: {metrics['events_scraped']} events in {metrics['scraping_duration']:.2f}s "
                    f"({metrics['events_per_second']:.2f} events/sec)"
                )
            report_lines.append("")

        # Quality analysis
        if analysis["quality_analysis"]:
            qa = analysis["quality_analysis"]
            report_lines.extend(
                [
                    "⭐ Quality Analysis:",
                    f"  • Average quality score: {qa['average_quality_score']:.1f}/100",
                    f"  • Success rate: {qa['success_rate']:.1f}%",
                    f"  • Duplicate rate: {qa['duplicate_rate']:.1f}%",
                ]
            )

            if qa["quality_distribution"]:
                dist = qa["quality_distribution"]
                report_lines.append(
                    f"  • Quality distribution: High({dist.get('high', 0)}) Medium({dist.get('medium', 0)}) Low({dist.get('low', 0)})"
                )

            if qa["common_issues"]:
                report_lines.extend(
                    [
                        "",
                        "⚠️  Common Issues:",
                    ]
                )
                for i, (issue, count) in enumerate(qa["common_issues"][:3], 1):
                    report_lines.append(f"  {i}. {issue} ({count} times)")

            report_lines.append("")

        # Recommendations
        if analysis["recommendations"]:
            report_lines.extend(
                [
                    "💡 Recommendations:",
                ]
            )
            for i, rec in enumerate(analysis["recommendations"], 1):
                report_lines.append(f"  {i}. {rec}")
            report_lines.append("")

        report_lines.append("=== End of Report ===")

        return "\n".join(report_lines)


# Convenience functions for API endpoints
async def run_enhanced_scraping_pipeline(
    max_pages_per_source: int = 5, quality_threshold: float = 60.0
) -> Dict[str, Any]:
    """Run the enhanced scraping pipeline with all sources."""
    pipeline = EnhancedScrapingPipeline(
        quality_threshold=quality_threshold, enable_duplicate_detection=True
    )

    results = await pipeline.scrape_all_sources(
        max_pages_per_source=max_pages_per_source
    )

    # Generate performance analysis
    performance_analysis = ScrapingMetricsCollector.analyze_pipeline_performance(
        results
    )
    results["performance_analysis"] = performance_analysis

    # Generate readable report
    performance_report = ScrapingMetricsCollector.generate_performance_report(results)
    results["performance_report"] = performance_report

    return results


async def run_single_source_enhanced_scraping(
    source: str, max_pages: int = 5, quality_threshold: float = 60.0
) -> Dict[str, Any]:
    """Run enhanced scraping for a single source."""
    pipeline = EnhancedScrapingPipeline(
        quality_threshold=quality_threshold, enable_duplicate_detection=True
    )

    return await pipeline.scrape_single_source(source=source, max_pages=max_pages)<|MERGE_RESOLUTION|>--- conflicted
+++ resolved
@@ -16,11 +16,9 @@
 from .entrio_scraper import EntrioScraper
 from .infozagreb_scraper import InfoZagrebScraper
 from .ulaznice_scraper import UlazniceScraper
-<<<<<<< HEAD
 from .visitrijeka_scraper import VisitRijekaScraper
-=======
 from .vukovar_scraper import VukovarScraper
->>>>>>> 67a34572
+
 
 
 class EnhancedScrapingPipeline:
@@ -35,11 +33,8 @@
         self.croatia_scraper = CroatiaScraper()
         self.infozagreb_scraper = InfoZagrebScraper()
         self.ulaznice_scraper = UlazniceScraper()
-<<<<<<< HEAD
         self.visitrijeka_scraper = VisitRijekaScraper()
-=======
         self.vukovar_scraper = VukovarScraper()
->>>>>>> 67a34572
 
     async def scrape_all_sources(self, max_pages_per_source: int = 5) -> Dict[str, Any]:
         """Scrape events from all sources with enhanced quality processing."""
@@ -61,11 +56,8 @@
             ("croatia.hr", self.croatia_scraper, max_pages_per_source),
             ("infozagreb.hr", self.infozagreb_scraper, max_pages_per_source),
             ("ulaznice.hr", self.ulaznice_scraper, max_pages_per_source),
-<<<<<<< HEAD
             ("visitrijeka.hr", self.visitrijeka_scraper, max_pages_per_source),
-=======
             ("turizamvukovar.hr", self.vukovar_scraper, max_pages_per_source),
->>>>>>> 67a34572
         ]
 
         all_scraped_events = []
@@ -249,13 +241,10 @@
             scraper = self.infozagreb_scraper
         elif source.lower() == "ulaznice":
             scraper = self.ulaznice_scraper
-<<<<<<< HEAD
         elif source.lower() == "visitrijeka":
             scraper = self.visitrijeka_scraper
-=======
         elif source.lower() == "vukovar":
             scraper = self.vukovar_scraper
->>>>>>> 67a34572
         else:
             raise ValueError(f"Unknown source: {source}")
 
